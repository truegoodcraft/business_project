--- conflicted
+++ resolved
@@ -41,7 +41,6 @@
 
 ---
 
-<<<<<<< HEAD
 ## First Run (Alpha)
 
 1. Run: `python app.py` → creates `credentials/`, `data/`, `logs/`, and `.env` with helpful defaults.
@@ -55,9 +54,7 @@
 - Shared Drives: invite the service account email as a member of each shared drive you want indexed.
 
 ## Plugin API (v2)
-=======
 ## Commands
->>>>>>> 37a673be
 
 * `alpha` → boot + probe + status ✅
 * `alpha --crawl` → perform full index/crawl (respects limits) ⛏️
@@ -159,13 +156,10 @@
 
 ## Plugin v2 (Alpha)
 
-<<<<<<< HEAD
 Place plugins in `plugins_alpha/` and export them via a `Plugin` subclass of `PluginV2` to have them auto-discovered during boot.
 
 ## Connection Broker
-=======
 A minimal contract for integrations:
->>>>>>> 37a673be
 
 ```python
 class PluginV2:
