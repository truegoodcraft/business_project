--- conflicted
+++ resolved
@@ -1,8 +1,5 @@
-<<<<<<< HEAD
 import { ensureToken, apiGet } from "/ui/js/token.js";
 
-=======
->>>>>>> c6d49154
 export function mountDev(container){
   container.innerHTML = `
     <div class="card">
@@ -10,7 +7,6 @@
       <button id="ping">Ping Plugin</button>
       <pre id="out"></pre>
     </div>`;
-<<<<<<< HEAD
   document.getElementById("ping").onclick = ping;
 }
 
@@ -23,7 +19,6 @@
   }catch(e){
     out.textContent = JSON.stringify(e, null, 2);
   }
-=======
   document.getElementById("ping").onclick = async () => {
     try {
       const { ensureToken } = await import("/ui/js/token.js");
@@ -33,5 +28,4 @@
       document.getElementById("out").textContent = "Error: " + e;
     }
   };
->>>>>>> c6d49154
 }