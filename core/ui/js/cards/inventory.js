--- conflicted
+++ resolved
@@ -780,11 +780,7 @@
         closeModals();
     };
 
-<<<<<<< HEAD
     // ===== Adjust Qty — hybrid: try Pro journal, else PUT fallback =====
-=======
-    // ===== Adjust Qty — try Pro journal; else list->PUT fallback =====
->>>>>>> c116e158
     document.getElementById('adjust-form').onsubmit = async (e) => {
         e.preventDefault();
 
@@ -793,63 +789,31 @@
         const delta   = Number(form.delta.value);
         const reason  = String(form.reason.value || '').trim();
 
-<<<<<<< HEAD
         if (!Number.isFinite(item_id) || Number.isNaN(delta)) {
-=======
-        if (!Number.isFinite(item_id) || !Number.isFinite(delta)) {
->>>>>>> c116e158
             alert('Adjust requires a valid item and numeric delta.');
             return;
         }
 
         const payload = { item_id, delta, reason };
 
-<<<<<<< HEAD
         // Helper: decide if journal endpoint is missing
-=======
->>>>>>> c116e158
         const isMissing = (err) => {
             const s = err?.status || err?.code;
             const m = (err?.error || err?.message || '').toLowerCase();
             return s === 404 || s === 405 || m.includes('not found') || m.includes('method not allowed');
         };
 
-<<<<<<< HEAD
         // Fallback PUT: GET current -> compute -> PUT {qty}
         const fallbackPut = async () => {
             const item = await apiGet(`/app/items/${item_id}`);
             const cur  = Number(item?.qty ?? 0);
             const newQty = Number((cur + delta).toFixed(4));
             await apiPut(`/app/items/${item_id}`, { qty: newQty });
-=======
-        // fetch current item WITHOUT using GET /app/items/{id} (405 on this server)
-        const fetchItem = async (id) => {
-            // prefer cache from table render
-            let it = (Array.isArray(itemsCache) ? itemsCache : []).find(x => x.id === id);
-            if (!it) {
-                const list = await apiGet('/app/items');              // <-- list endpoint
-                itemsCache = Array.isArray(list) ? list : (list?.items ?? []);
-                it = itemsCache.find(x => x.id === id);
-            }
-            if (!it) throw new Error('Item not found');
-            return it;
-        };
-
-        const fallbackPut = async () => {
-            const curIt = await fetchItem(item_id);
-            const cur   = Number(curIt.qty ?? 0);
-            const newQty = Number((cur + delta).toFixed(4));
-            await apiPut(`/app/items/${item_id}`, { qty: newQty }); // send ONLY qty
->>>>>>> c116e158
             console.log('inventory.js: adjust: fallback-put', { item_id, delta, newQty });
         };
 
         try {
-<<<<<<< HEAD
             // Try Pro path first; keeps framework for later
-=======
-            // keep Pro framework
->>>>>>> c116e158
             await apiPost('/app/inventory/adjust', payload);
             console.log('inventory.js: adjust: journaled', { item_id, delta });
         } catch (err) {
@@ -857,17 +821,11 @@
                 alert('Adjust failed: ' + (err?.error || err?.message || 'unknown'));
                 return;
             }
-<<<<<<< HEAD
             // journal not present → free-tier path
             await fallbackPut();
         }
 
         // Close and refresh
-=======
-            await fallbackPut();
-        }
-
->>>>>>> c116e158
         document.getElementById('adjust-modal').style.display = 'none';
         document.body.classList.remove('modal-open');
         await loadItems();
